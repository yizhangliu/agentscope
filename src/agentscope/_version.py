--- conflicted
+++ resolved
@@ -1,14 +1,4 @@
 # -*- coding: utf-8 -*-
-<<<<<<< HEAD
-"""Version of AgentScope."""
-
-__version__ = "0.1.5"
-=======
 """The version of agentscope."""
 
-<<<<<<< HEAD
-__version__ = "1.0.1"
->>>>>>> 6ee8fa352bcaf888adf82124e0e0a5c394454506
-=======
-__version__ = "1.0.5"
->>>>>>> eb7849b2
+__version__ = "1.0.5"