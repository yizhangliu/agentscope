--- conflicted
+++ resolved
@@ -1,18 +1,4 @@
 # -*- coding: utf-8 -*-
-<<<<<<< HEAD
-# pylint: disable=signature-differs
-"""Unit tests for pipeline classes and functions"""
-
-import unittest
-
-from agentscope.message import Msg
-from agentscope.pipelines import (
-    SequentialPipeline,
-    sequential_pipeline,
-)
-
-from agentscope.agents import AgentBase
-=======
 """Unit tests for pipeline classes and functions"""
 from typing import Any
 from unittest.async_case import IsolatedAsyncioTestCase
@@ -27,7 +13,6 @@
 )
 
 from agentscope.agent import AgentBase
->>>>>>> 6ee8fa352bcaf888adf82124e0e0a5c394454506
 
 
 class AddAgent(AgentBase):
@@ -35,16 +20,6 @@
 
     def __init__(self, value: int) -> None:
         """Initialize the agent"""
-<<<<<<< HEAD
-        super().__init__(name="Add")
-        self.value = value
-
-    def reply(self, x: Msg) -> Msg:
-        """Reply function"""
-        x.metadata += self.value
-        return x
-
-=======
         super().__init__()
         self.name = "Add"
         self.value = value
@@ -66,7 +41,6 @@
     ) -> Msg:
         """Handle interrupt"""
 
->>>>>>> 6ee8fa352bcaf888adf82124e0e0a5c394454506
 
 class StreamAgent(AgentBase):
     """Add agent class."""
@@ -117,21 +91,6 @@
 
     def __init__(self, value: int) -> None:
         """Initialize the agent"""
-<<<<<<< HEAD
-        super().__init__(name="Mult")
-        self.value = value
-
-    def reply(self, x: Msg) -> Msg:
-        """Reply function"""
-        x.metadata *= self.value
-        return x
-
-
-class PipelineTest(unittest.TestCase):
-    """Test cases for Pipelines"""
-
-    def test_functional_sequential_pipeline(self) -> None:
-=======
         super().__init__()
         self.name = "Mult"
         self.value = value
@@ -158,28 +117,12 @@
     """Test cases for Pipelines"""
 
     async def test_functional_sequential_pipeline(self) -> None:
->>>>>>> 6ee8fa352bcaf888adf82124e0e0a5c394454506
         """Test SequentialPipeline executes agents sequentially"""
 
         add1 = AddAgent(1)
         add2 = AddAgent(2)
         mult3 = MultAgent(3)
 
-<<<<<<< HEAD
-        x = Msg("user", "", "user", metadata=0)
-        res = sequential_pipeline([add1, add2, mult3], x)
-        self.assertEqual(9, res.metadata)
-
-        x = Msg("user", "", "user", metadata=0)
-        res = sequential_pipeline([add1, mult3, add2], x)
-        self.assertEqual(5, res.metadata)
-
-        x = Msg("user", "", "user", metadata=0)
-        res = sequential_pipeline([mult3, add1, add2], x)
-        self.assertEqual(3, res.metadata)
-
-    def test_class_sequential_pipeline(self) -> None:
-=======
         x = Msg("user", "", "user", metadata={"result": 0})
         res = await sequential_pipeline([add1, add2, mult3], x)
         self.assertEqual(9, res.metadata["result"])
@@ -193,30 +136,12 @@
         self.assertEqual(3, res.metadata["result"])
 
     async def test_class_sequential_pipeline(self) -> None:
->>>>>>> 6ee8fa352bcaf888adf82124e0e0a5c394454506
         """Test SequentialPipeline executes agents sequentially"""
 
         add1 = AddAgent(1)
         add2 = AddAgent(2)
         mult3 = MultAgent(3)
 
-<<<<<<< HEAD
-        x = Msg("user", "", "user", metadata=0)
-        pipeline = SequentialPipeline([add1, add2, mult3])
-        self.assertEqual(pipeline(x).metadata, 9)
-
-        x = Msg("user", "", "user", metadata=0)
-        pipeline = SequentialPipeline([add1, mult3, add2])
-        self.assertEqual(pipeline(x).metadata, 5)
-
-        x = Msg("user", "", "user", metadata=0)
-        pipeline = SequentialPipeline([mult3, add1, add2])
-        self.assertEqual(pipeline(x).metadata, 3)
-
-
-if __name__ == "__main__":
-    unittest.main()
-=======
         x = Msg("user", "", "user", metadata={"result": 0})
         pipeline = SequentialPipeline([add1, add2, mult3])
         res = await pipeline(x)
@@ -419,9 +344,6 @@
         self.assertEqual(len(res), 2)
         self.assertIsNone(res[0])
         self.assertIsNone(res[1])
-<<<<<<< HEAD
->>>>>>> 6ee8fa352bcaf888adf82124e0e0a5c394454506
-=======
 
     async def test_stream_printing_messages(self) -> None:
         """Test stream_printing_messages function"""
@@ -453,5 +375,4 @@
                     "789",
                 )
 
-            i += 1
->>>>>>> eb7849b2
+            i += 1